// Copyright 2024 Michael Davis
//
// Licensed under the Apache License, Version 2.0 (the "License");
// you may not use this file except in compliance with the License.
// You may obtain a copy of the License at
//
//     http://www.apache.org/licenses/LICENSE-2.0
//
// Unless required by applicable law or agreed to in writing, software
// distributed under the License is distributed on an "AS IS" BASIS,
// WITHOUT WARRANTIES OR CONDITIONS OF ANY KIND, either express or implied.
// See the License for the specific language governing permissions and
// limitations under the License.

package providers

import (
	"bufio"
	"bytes"
	"context"
	"errors"
	"fmt"
	"image"
	_ "image/jpeg"
	"image/png"
	"log/slog"
	"slices"
	"strconv"
	"strings"
	"sync"
	"time"

	"github.com/Michad/tilegroxy/pkg"
	"github.com/Michad/tilegroxy/pkg/config"
	"github.com/Michad/tilegroxy/pkg/entities/layer"

	"github.com/anthonynsimon/bild/blend"
	"github.com/anthonynsimon/bild/transform"
)

const maxProviders = 100

// Allow you to directly reference another layer that uses a pattern with multiple concrete values for the pattern
type BlendLayerConfig struct {
	Pattern string
	Values  []map[string]string
}

type BlendConfig struct {
	Opacity   float64
	Mode      string
	Providers []map[string]interface{}
	Layer     *BlendLayerConfig
}

type Blend struct {
	BlendConfig
	providers []layer.Provider
}

type indexedImg struct {
	int
	image.Image
}

var allBlendModes = []string{"add", "color burn", "color dodge", "darken", "difference", "divide", "exclusion", "lighten", "linear burn", "linear light", "multiply", "normal", "opacity", "overlay", "screen", "soft light", "subtract"}

func init() {
	layer.RegisterProvider(BlendRegistration{})
}

type BlendRegistration struct {
}

func (s BlendRegistration) InitializeConfig() any {
	return BlendConfig{}
}

func (s BlendRegistration) Name() string {
	return "blend"
}

func (s BlendRegistration) Initialize(cfgAny any, clientConfig config.ClientConfig, errorMessages config.ErrorMessages, layerGroup *layer.LayerGroup) (layer.Provider, error) {
	cfg := cfgAny.(BlendConfig)
	var err error
	if !slices.Contains(allBlendModes, cfg.Mode) {
		return nil, fmt.Errorf(errorMessages.EnumError, "provider.blend.mode", cfg.Mode, allBlendModes)
	}
	if cfg.Mode != "opacity" && cfg.Opacity != 0 {
		return nil, fmt.Errorf(errorMessages.ParamsMutuallyExclusive, "provider.blend.opacity", cfg.Mode)
	}
	var providers []layer.Provider
	if cfg.Layer != nil {
		providers = make([]layer.Provider, len(cfg.Layer.Values))
		for i, lay := range cfg.Layer.Values {
			var ref layer.Provider

			layerName := cfg.Layer.Pattern

			for k, v := range lay {
				layerName = strings.ReplaceAll(layerName, "{"+k+"}", v)
			}

			ref, err = layer.ConstructProvider(map[string]interface{}{"name": "ref", "layer": layerName}, clientConfig, errorMessages, layerGroup)
			if err != nil {
				return nil, err
			}
			providers[i] = ref
		}
	} else {
		providers = make([]layer.Provider, 0, len(cfg.Providers))
		errorSlice := make([]error, 0)

		for _, p := range cfg.Providers {
			provider, err := layer.ConstructProvider(p, clientConfig, errorMessages, layerGroup)
			providers = append(providers, provider) //nolint:makezero //Linter is easily confused if initialized before the make
			errorSlice = append(errorSlice, err)
		}

		errorsFlat := errors.Join(errorSlice...)
		if errorsFlat != nil {
			return nil, errorsFlat
		}
	}

	if len(providers) < 2 || len(providers) > maxProviders {
		return nil, fmt.Errorf(errorMessages.RangeError, "provider.blend.providers.length", 2, maxProviders)
	}

	return &Blend{cfg, providers}, nil
}

<<<<<<< HEAD
func (t Blend) PreAuth(ctx context.Context, providerContext layer.ProviderContext) (layer.ProviderContext, error) {
	if providerContext.Other == nil {
		providerContext.Other = map[string]interface{}{}
	}
=======
func (t Blend) PreAuth(ctx *pkg.RequestContext, providerContext layer.ProviderContext) (layer.ProviderContext, error) {
	newProviderContext := layer.ProviderContext{Other: map[string]interface{}{}}
>>>>>>> 4b794e1a

	wg := sync.WaitGroup{}
	errs := make(chan error, len(t.providers))
	acResults := make(chan struct {
		int
		layer.ProviderContext
	}, len(t.providers))

	for i, p := range t.providers {
		var thisPc interface{}

		if providerContext.Other != nil {
			thisPc = providerContext.Other[strconv.Itoa(i)]
		}

		wg.Add(1)
		go func(acObj interface{}, index int, p layer.Provider) {
			defer func() {
				if r := recover(); r != nil {
					errs <- fmt.Errorf("unexpected blend error %v", r)
				}
				wg.Done()
			}()

			var err error
			ac, ok := acObj.(layer.ProviderContext)

			if ok {
				ac, err = p.PreAuth(ctx, ac)
			} else {
				ac, err = p.PreAuth(ctx, layer.ProviderContext{})
			}

			acResults <- struct {
				int
				layer.ProviderContext
			}{index, ac}

			errs <- err
		}(thisPc, i, p)
	}

	wg.Wait()

	errSlice := make([]error, len(t.providers))
	allBypass := true
	nextExp := time.Now().Add(time.Hour)
	for i := range t.providers {
		errSlice[i] = <-errs

		acStruct := <-acResults
		newProviderContext.Other[strconv.Itoa(i)] = acStruct.ProviderContext

		if !acStruct.AuthBypass {
			allBypass = false
		}

		if acStruct.AuthExpiration.Before(nextExp) {
			nextExp = acStruct.AuthExpiration
		}
	}

	newProviderContext.AuthExpiration = nextExp

	if allBypass {
		newProviderContext.AuthBypass = true
	}

	return newProviderContext, errors.Join(errSlice...)
}

func (t Blend) GenerateTile(ctx context.Context, providerContext layer.ProviderContext, tileRequest pkg.TileRequest) (*pkg.Image, error) {
	slog.DebugContext(ctx, fmt.Sprintf("Blending together %v providers", len(t.providers)))

	wg := sync.WaitGroup{}
	errs := make(chan error, len(t.providers))
	imgs := make(chan indexedImg, len(t.providers))

	for i, p := range t.providers {
		wg.Add(1)
		go callProvider(ctx, providerContext, tileRequest, p, i, imgs, errs, &wg)
	}

	wg.Wait()

	errSlice := make([]error, len(t.providers))
	for i := range t.providers {
		errSlice[i] = <-errs
	}

	joinError := errors.Join(errSlice...)

	if joinError != nil {
		return nil, joinError
	}

	imgSlice := make([]image.Image, len(t.providers))
	for range t.providers {
		imgStruct := <-imgs
		imgSlice[imgStruct.int] = imgStruct.Image
	}

	var combinedImg image.Image
	combinedImg = nil

	var size image.Point
	for i, img := range imgSlice {
		curSize := img.Bounds().Max
		slog.Log(ctx, config.LevelTrace, fmt.Sprintf("Image %v size: %v", i, curSize))
		if curSize.X > size.X {
			size.X = curSize.X
		}
		if curSize.Y > size.Y {
			size.Y = curSize.Y
		}
	}
	slog.Log(ctx, config.LevelTrace, fmt.Sprintf("Blended size: %v", size))

	for _, img := range imgSlice {
		combinedImg = t.blendImage(img, size, ctx, combinedImg)
	}

	var buf bytes.Buffer
	writer := bufio.NewWriter(&buf)

	err := png.Encode(writer, combinedImg)
	writer.Flush()
	output := buf.Bytes()

	return &output, err
}

func (t Blend) blendImage(img image.Image, size image.Point, ctx context.Context, combinedImg image.Image) image.Image {
	if img.Bounds().Max != size {
		slog.DebugContext(ctx, fmt.Sprintf("Resizing from %v to %v", img.Bounds().Max, size))
		img = transform.Resize(img, size.X, size.Y, transform.NearestNeighbor)
	}

	if combinedImg == nil {
		combinedImg = img
	} else {
		switch t.Mode {
		case "add":
			combinedImg = blend.Add(img, combinedImg)
		case "color burn":
			combinedImg = blend.ColorBurn(img, combinedImg)
		case "color dodge":
			combinedImg = blend.ColorDodge(img, combinedImg)
		case "darken":
			combinedImg = blend.Darken(img, combinedImg)
		case "difference":
			combinedImg = blend.Difference(img, combinedImg)
		case "divide":
			combinedImg = blend.Divide(img, combinedImg)
		case "exclusion":
			combinedImg = blend.Exclusion(img, combinedImg)
		case "lighten":
			combinedImg = blend.Lighten(img, combinedImg)
		case "linear burn":
			combinedImg = blend.LinearBurn(img, combinedImg)
		case "linear light":
			combinedImg = blend.LinearLight(img, combinedImg)
		case "multiply":
			combinedImg = blend.Multiply(img, combinedImg)
		case "normal":
			combinedImg = blend.Normal(img, combinedImg)
		case "opacity":
			combinedImg = blend.Opacity(img, combinedImg, t.Opacity)
		case "overlay":
			combinedImg = blend.Overlay(img, combinedImg)
		case "screen":
			combinedImg = blend.Screen(img, combinedImg)
		case "soft light":
			combinedImg = blend.SoftLight(img, combinedImg)
		case "subtract":
			combinedImg = blend.Subtract(img, combinedImg)
		}
	}
	return combinedImg
}

func callProvider(ctx context.Context, providerContext layer.ProviderContext, tileRequest pkg.TileRequest, provider layer.Provider, i int, imgs chan indexedImg, errs chan error, wg *sync.WaitGroup) {
	defer func() {
		if r := recover(); r != nil {
			errs <- fmt.Errorf("unexpected blend error %v", r)
		}
		wg.Done()
	}()

	key := strconv.Itoa(i)

	var img *pkg.Image
	var err error
	ac, ok := providerContext.Other[key].(layer.ProviderContext)

	if ok {
		img, err = provider.GenerateTile(ctx, ac, tileRequest)
	} else {
		img, err = provider.GenerateTile(ctx, layer.ProviderContext{}, tileRequest)
	}

	if img != nil {
		realImage, _, err2 := image.Decode(bytes.NewReader(*img))
		err = errors.Join(err, err2)

		imgs <- struct {
			int
			image.Image
		}{i, realImage}
	}

	errs <- err
}<|MERGE_RESOLUTION|>--- conflicted
+++ resolved
@@ -130,15 +130,8 @@
 	return &Blend{cfg, providers}, nil
 }
 
-<<<<<<< HEAD
 func (t Blend) PreAuth(ctx context.Context, providerContext layer.ProviderContext) (layer.ProviderContext, error) {
-	if providerContext.Other == nil {
-		providerContext.Other = map[string]interface{}{}
-	}
-=======
-func (t Blend) PreAuth(ctx *pkg.RequestContext, providerContext layer.ProviderContext) (layer.ProviderContext, error) {
 	newProviderContext := layer.ProviderContext{Other: map[string]interface{}{}}
->>>>>>> 4b794e1a
 
 	wg := sync.WaitGroup{}
 	errs := make(chan error, len(t.providers))
