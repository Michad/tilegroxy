// Copyright 2024 Michael Davis
//
// Licensed under the Apache License, Version 2.0 (the "License");
// you may not use this file except in compliance with the License.
// You may obtain a copy of the License at
//
//     http://www.apache.org/licenses/LICENSE-2.0
//
// Unless required by applicable law or agreed to in writing, software
// distributed under the License is distributed on an "AS IS" BASIS,
// WITHOUT WARRANTIES OR CONDITIONS OF ANY KIND, either express or implied.
// See the License for the specific language governing permissions and
// limitations under the License.

package server

import (
	"errors"
	"fmt"
	"io"
	"net/http"
	"net/http/httptest"
	"os"
	"testing"

	"github.com/Michad/tilegroxy/internal/authentications"
	"github.com/Michad/tilegroxy/internal/caches"
	"github.com/Michad/tilegroxy/internal/images"
	"github.com/Michad/tilegroxy/pkg"
	"github.com/Michad/tilegroxy/pkg/config"
	"github.com/Michad/tilegroxy/pkg/entities/authentication"
	"github.com/Michad/tilegroxy/pkg/entities/cache"
	"github.com/Michad/tilegroxy/pkg/entities/layer"
	"github.com/stretchr/testify/assert"
)

func configToEntities(cfg config.Config) (*layer.LayerGroup, authentication.Authentication, error) {
	cache, err1 := cache.ConstructCache(cfg.Cache, cfg.Error.Messages)
	auth, err2 := authentication.ConstructAuth(cfg.Authentication, cfg.Error.Messages)
	layerGroup, err3 := layer.ConstructLayerGroup(cfg, cfg.Layers, cache)

	return layerGroup, auth, errors.Join(err1, err2, err3)
}

func Test_TileHandler_AllowedArea(t *testing.T) {
	cfg := config.DefaultConfig()
	mainProvider := make(map[string]interface{})
	mainProvider["name"] = "static"
	mainProvider["color"] = "FFF"
	cfg.Layers = append(cfg.Layers, config.LayerConfig{Id: "main", Provider: mainProvider})
	var auth authentication.Authentication
	var cache cache.Cache
	auth = authentications.Noop{}
	cache = caches.Noop{}
<<<<<<< HEAD
	lg, err := layer.ConstructLayerGroup(cfg, cfg.Layers, cache)
=======
	lg, err := layers.ConstructLayerGroup(cfg, cfg.Layers, cache, nil)
>>>>>>> d460aaef
	assert.NoError(t, err)

	handler := tileHandler{defaultHandler{config: &cfg, auth: auth, layerGroup: lg}}

	ctx := pkg.BackgroundContext()
	b, _ := pkg.TileRequest{LayerName: "l", Z: 10, X: 12, Y: 12}.GetBounds()
	ctx.AllowedArea = *b
	req1 := httptest.NewRequest("GET", "http://example.com/tiles/main/10/10/10", nil).WithContext(ctx)
	req1.SetPathValue("layer", "main")
	req1.SetPathValue("z", "10")
	req1.SetPathValue("x", "10")
	req1.SetPathValue("y", "10")

	w1 := httptest.NewRecorder()

	handler.ServeHTTP(w1, req1)

	assert.Equal(t, 401, w1.Result().StatusCode)

	req2 := httptest.NewRequest("GET", "http://example.com/tiles/main/10/12/12", nil).WithContext(ctx)
	req2.SetPathValue("layer", "main")
	req2.SetPathValue("z", "10")
	req2.SetPathValue("x", "12")
	req2.SetPathValue("y", "12")

	w2 := httptest.NewRecorder()

	handler.ServeHTTP(w2, req2)
	assert.Equal(t, 200, w2.Result().StatusCode)
}

func Test_TileHandler_Proxy(t *testing.T) {
	var query string

	ts := httptest.NewServer(http.HandlerFunc(func(w http.ResponseWriter, r *http.Request) {
		query = r.URL.RawQuery
		w.WriteHeader(200)
		b, _ := images.GetStaticImage("color:FFF")
		w.Write(*b)
	}))
	defer ts.Close()

	cfg := config.DefaultConfig()
	cfg.Client.ContentTypes = append(cfg.Client.ContentTypes, "text/html; charset=UTF-8")
	cfg.Client.UnknownLength = true
	mainProvider := make(map[string]interface{})
	mainProvider["name"] = "proxy"
	os.Setenv("TEST", "t")
	mainProvider["url"] = ts.URL + "?a={layer.a}&b={ctx.user}&t={env.TEST}&z={z}&y={y}&x={x}"
	cfg.Layers = append(cfg.Layers, config.LayerConfig{Id: "main", Pattern: "main_{a}", Provider: mainProvider, Client: &cfg.Client})
	var auth authentication.Authentication
	var cache cache.Cache
	auth = authentications.Noop{}
	cache = caches.Noop{}
<<<<<<< HEAD
	lg, err := layer.ConstructLayerGroup(cfg, cfg.Layers, cache)
=======
	lg, err := layers.ConstructLayerGroup(cfg, cfg.Layers, cache, nil)
>>>>>>> d460aaef
	assert.NoError(t, err)

	handler := tileHandler{defaultHandler{config: &cfg, auth: auth, layerGroup: lg}}

	ctx := pkg.BackgroundContext()
	ctx.UserIdentifier = "hi"
	req1 := httptest.NewRequest("GET", "http://example.com/tiles/main/10/10/10", nil).WithContext(ctx)
	req1.SetPathValue("layer", "main_test")
	req1.SetPathValue("z", "10")
	req1.SetPathValue("x", "10")
	req1.SetPathValue("y", "10")

	w1 := httptest.NewRecorder()

	handler.ServeHTTP(w1, req1)

	assert.Equal(t, 200, w1.Result().StatusCode)
	assert.Equal(t, "a=test&b=hi&t=t&z=10&y=10&x=10", query)
}

func Test_TileHandler_RefToStatic(t *testing.T) {
	cfg := config.DefaultConfig()
	mainProvider := make(map[string]interface{})
	mainProvider["name"] = "static"
	mainProvider["color"] = "FFF"
	refProvider := make(map[string]interface{})
	refProvider["name"] = "ref"
	refProvider["layer"] = "main_white"
	cfg.Layers = append(cfg.Layers, config.LayerConfig{Id: "main", Pattern: "main_{something}", Provider: mainProvider})
	cfg.Layers = append(cfg.Layers, config.LayerConfig{Id: "ref", Pattern: "test", Provider: refProvider})
	var auth authentication.Authentication
	var cache cache.Cache
	auth = authentications.Noop{}
	cache = caches.Noop{}
<<<<<<< HEAD
	lg, err := layer.ConstructLayerGroup(cfg, cfg.Layers, cache)
=======
	lg, err := layers.ConstructLayerGroup(cfg, cfg.Layers, cache, nil)
>>>>>>> d460aaef
	assert.NoError(t, err)

	handler := tileHandler{defaultHandler{config: &cfg, auth: auth, layerGroup: lg}}

	req1 := httptest.NewRequest("GET", "http://example.com/tiles/test/10/10/10", nil).WithContext(pkg.BackgroundContext())
	req1.SetPathValue("layer", "test")
	req1.SetPathValue("z", "10")
	req1.SetPathValue("x", "10")
	req1.SetPathValue("y", "10")

	w1 := httptest.NewRecorder()

	handler.ServeHTTP(w1, req1)
	res1 := w1.Result()

	assert.Equal(t, 200, res1.StatusCode)
	b1, err := io.ReadAll(res1.Body)
	assert.NoError(t, err)

	req2 := httptest.NewRequest("GET", "http://example.com/tiles/main_a/10/10/10", nil).WithContext(pkg.BackgroundContext())
	req2.SetPathValue("layer", "main_a")
	req2.SetPathValue("z", "10")
	req2.SetPathValue("x", "10")
	req2.SetPathValue("y", "10")

	w2 := httptest.NewRecorder()

	handler.ServeHTTP(w2, req2)

	res2 := w2.Result()

	assert.Equal(t, 200, res2.StatusCode)
	b2, err := io.ReadAll(res2.Body)
	assert.NoError(t, err)

	assert.Equal(t, b2, b1)

	img, _ := images.GetStaticImage("color:FFF")
	assert.Equal(t, *img, b1)
}

func Test_TileHandler_ExecuteCustom(t *testing.T) {
	cfg := config.DefaultConfig()
	mainProvider := make(map[string]interface{})
	mainProvider["name"] = "static"
	mainProvider["color"] = "FFF"
	cfg.Layers = append(cfg.Layers, config.LayerConfig{Id: "color2", SkipCache: true, Provider: mainProvider})
	cfg.Layers = append(cfg.Layers, config.LayerConfig{Id: "color", SkipCache: true, Provider: mainProvider})
	auth := make(map[string]interface{})
	auth["name"] = "custom"
	authToken := make(map[string]interface{})
	auth["token"] = authToken
	authToken["header"] = "X-Token"
	auth["script"] = `
    package custom
    import (
    	"os"
    	"time"
    )
    func validate(token string) (bool, time.Time, string, []string) {
    	if string(token) == "hunter2" {
    		return true, time.Now().Add(1 * time.Hour), "user", []string{"color"}
    	}
    	return false, time.Now().Add(1000 * time.Hour), "", []string{}
    }`

	cache := caches.Noop{}
<<<<<<< HEAD
	lg, err := layer.ConstructLayerGroup(cfg, cfg.Layers, cache)
=======
	lg, err := layers.ConstructLayerGroup(cfg, cfg.Layers, cache, nil)
>>>>>>> d460aaef
	assert.NoError(t, err)

	authO, err := authentication.ConstructAuth(auth, cfg.Error.Messages)
	assert.NoError(t, err)

	handler := tileHandler{defaultHandler{config: &cfg, auth: authO, layerGroup: lg}}

	req1 := httptest.NewRequest("GET", "http://localhost:12341/tiles/color/8/12/32", nil).WithContext(pkg.BackgroundContext())
	req1.SetPathValue("layer", "color")
	req1.SetPathValue("z", "8")
	req1.SetPathValue("x", "12")
	req1.SetPathValue("y", "32")

	w1 := httptest.NewRecorder()
	handler.ServeHTTP(w1, req1)
	res1 := w1.Result()
	assert.Equal(t, 401, res1.StatusCode)

	req2 := httptest.NewRequest("GET", "http://localhost:12341/tiles/color/8/12/32", nil).WithContext(pkg.BackgroundContext())
	req2.Header.Add("X-Token", "hunter2")
	req2.SetPathValue("layer", "color")
	req2.SetPathValue("z", "8")
	req2.SetPathValue("x", "12")
	req2.SetPathValue("y", "32")

	w2 := httptest.NewRecorder()
	handler.ServeHTTP(w2, req2)
	res2 := w2.Result()
	assert.Equal(t, 200, res2.StatusCode)

	req3 := httptest.NewRequest("GET", "http://localhost:12341/tiles/color2/8/12/32", nil).WithContext(pkg.BackgroundContext())
	req3.Header.Add("X-Token", "hunter2")
	req3.SetPathValue("layer", "color2")
	req3.SetPathValue("z", "8")
	req3.SetPathValue("x", "12")
	req3.SetPathValue("y", "32")

	w3 := httptest.NewRecorder()
	handler.ServeHTTP(w3, req3)
	res3 := w3.Result()
	assert.Equal(t, 401, res3.StatusCode)
}

func Test_TileHandler_ExecuteJWT(t *testing.T) {
	configRaw := `server:
  port: 12349
Authentication:
  name: jwt
  Algorithm: HS256
  Key: hunter2
  MaxExpiration: 4294967295
  ExpectedAudience: audience
  ExpectedSubject: subject
  ExpectedIssuer: issuer
  ExpectedScope: tile
layers:
  - id: color
    provider:
      name: static
      color: "FFFFFF"
`
	cfg, err := config.LoadConfig(configRaw)
	assert.NoError(t, err)
	lg, auth, err := configToEntities(cfg)
	assert.NoError(t, err)
	handler := tileHandler{defaultHandler{config: &cfg, auth: auth, layerGroup: lg}}

	req1 := httptest.NewRequest("GET", "http://localhost:12349/tiles/color/8/12/32", nil).WithContext(pkg.BackgroundContext())
	req1.SetPathValue("layer", "color")
	req1.SetPathValue("z", "8")
	req1.SetPathValue("x", "12")
	req1.SetPathValue("y", "32")

	w := httptest.NewRecorder()
	handler.ServeHTTP(w, req1)
	resp1 := w.Result()

	assert.Equal(t, 401, resp1.StatusCode)

	req2 := httptest.NewRequest("GET", "http://localhost:12349/tiles/color/8/12/32", nil).WithContext(pkg.BackgroundContext())
	req2.SetPathValue("layer", "color")
	req2.SetPathValue("z", "8")
	req2.SetPathValue("x", "12")
	req2.SetPathValue("y", "32")
	req2.Header.Add("Authorization", "Bearer eyJhbGciOiJIUzI1NiIsInR5cCI6IkpXVCJ9.eyJzdWIiOiJzdWJqZWN0IiwiYXVkIjoiYXVkaWVuY2UiLCJpc3MiOiJpc3N1ZXIiLCJzY29wZSI6InNvbWV0aGluZyB0aWxlIG90aGVyIiwibmFtZSI6IkpvaG4gRG9lIiwiaWF0IjoxNTE2MjM5MDIyLCJleHAiOjQyOTQ5NjcyOTV9.6jOBwjsvFcJXGkaleXB-75F6J3CjaQYuRELJPfvOfQE")

	w2 := httptest.NewRecorder()
	handler.ServeHTTP(w2, req2)
	resp2 := w2.Result()

	assert.Equal(t, 200, resp2.StatusCode)
}

// Just make sure it starts up and rejects unauth for now. TODO: figure out how to get the key from logs
func Test_TileHandler_ExecuteStaticRandomKey(t *testing.T) {

	configRaw := `server:
  port: 12348
Authentication:
  name: static key
layers:
  - id: color
    provider:
      name: static
      color: "FFFFFF"
`

	cfg, err := config.LoadConfig(configRaw)
	assert.NoError(t, err)
	lg, auth, err := configToEntities(cfg)
	assert.NoError(t, err)
	handler := tileHandler{defaultHandler{config: &cfg, auth: auth, layerGroup: lg}}

	req1 := httptest.NewRequest("GET", "http://localhost:12349/tiles/color/8/12/32", nil).WithContext(pkg.BackgroundContext())
	req1.SetPathValue("layer", "color")
	req1.SetPathValue("z", "8")
	req1.SetPathValue("x", "12")
	req1.SetPathValue("y", "32")

	w := httptest.NewRecorder()
	handler.ServeHTTP(w, req1)
	resp := w.Result()

	assert.Equal(t, 401, resp.StatusCode)
}

func Test_TileHandler_ExecuteStatic(t *testing.T) {

	configRaw := `server:
  port: 12347
Authentication:
  name: static key
  key: hunter2
layers:
  - id: color
    provider:
      name: static
      color: "FFFFFF"
`

	cfg, err := config.LoadConfig(configRaw)
	assert.NoError(t, err)
	lg, auth, err := configToEntities(cfg)
	assert.NoError(t, err)
	handler := tileHandler{defaultHandler{config: &cfg, auth: auth, layerGroup: lg}}

	req1 := httptest.NewRequest("GET", "http://localhost:12349/tiles/color/8/12/32", nil).WithContext(pkg.BackgroundContext())
	req1.SetPathValue("layer", "color")
	req1.SetPathValue("z", "8")
	req1.SetPathValue("x", "12")
	req1.SetPathValue("y", "32")

	w1 := httptest.NewRecorder()
	handler.ServeHTTP(w1, req1)
	resp1 := w1.Result()

	assert.Equal(t, 401, resp1.StatusCode)

	req2 := httptest.NewRequest("GET", "http://localhost:12349/tiles/color/8/12/32", nil).WithContext(pkg.BackgroundContext())
	req2.Header.Add("Authorization", "Bearer hunter2")
	req2.SetPathValue("layer", "color")
	req2.SetPathValue("z", "8")
	req2.SetPathValue("x", "12")
	req2.SetPathValue("y", "32")

	w2 := httptest.NewRecorder()
	handler.ServeHTTP(w2, req2)
	resp2 := w2.Result()

	assert.Equal(t, 200, resp2.StatusCode)
}

func Test_TileHandler_ExecuteErrorText(t *testing.T) {
	configRaw := `server:
  port: 12346
Error:
  mode: "text"
authentication:
  name: static key
layers:
  - id: color
    provider:
      name: static
      color: "FFFFFF"
`

	cfg, err := config.LoadConfig(configRaw)
	assert.NoError(t, err)
	lg, auth, err := configToEntities(cfg)
	assert.NoError(t, err)
	handler := tileHandler{defaultHandler{config: &cfg, auth: auth, layerGroup: lg}}

	req1 := httptest.NewRequest("GET", "http://localhost:12349/tiles/color/8/12/32", nil).WithContext(pkg.BackgroundContext())
	req1.SetPathValue("layer", "color")
	req1.SetPathValue("z", "8")
	req1.SetPathValue("x", "12")
	req1.SetPathValue("y", "32")

	w1 := httptest.NewRecorder()
	handler.ServeHTTP(w1, req1)
	resp := w1.Result()
	fmt.Printf("Header %v\n", resp.Header)
	body, err := io.ReadAll(resp.Body)
	assert.NoError(t, err)

	assert.Equal(t, 401, resp.StatusCode)
	assert.Equal(t, "Not authorized", string(body))
	assert.Nil(t, resp.Header["X-Error-Message"])
}

func Test_TileHandler_ExecuteErrorImage(t *testing.T) {
	configRaw := `server:
  port: 12345
Error:
  mode: "image"
authentication:
  name: static key
layers:
  - id: color
    provider:
      name: static
      color: "FFFFFF"
`

	cfg, err := config.LoadConfig(configRaw)
	assert.NoError(t, err)
	lg, auth, err := configToEntities(cfg)
	assert.NoError(t, err)
	handler := tileHandler{defaultHandler{config: &cfg, auth: auth, layerGroup: lg}}

	req1 := httptest.NewRequest("GET", "http://localhost:12349/tiles/color/8/12/32", nil).WithContext(pkg.BackgroundContext())
	req1.SetPathValue("layer", "color")
	req1.SetPathValue("z", "8")
	req1.SetPathValue("x", "12")
	req1.SetPathValue("y", "32")

	w1 := httptest.NewRecorder()
	handler.ServeHTTP(w1, req1)
	resp := w1.Result()
	fmt.Printf("Header %v\n", resp.Header)
	body, err := io.ReadAll(resp.Body)
	assert.NoError(t, err)
	img, _ := images.GetStaticImage(images.KeyImageUnauthorized)

	assert.Equal(t, 401, resp.StatusCode)
	assert.Equal(t, *img, body)
	assert.Nil(t, resp.Header["X-Error-Message"])
}

func Test_TileHandler_ExecuteErrorImageHeader(t *testing.T) {
	configRaw := `server:
  port: 12345
Error:
  mode: "image+header"
authentication:
  name: static key
layers:
  - id: color
    provider:
      name: static
      color: "FFFFFF"
`

	cfg, err := config.LoadConfig(configRaw)
	assert.NoError(t, err)
	lg, auth, err := configToEntities(cfg)
	assert.NoError(t, err)
	handler := tileHandler{defaultHandler{config: &cfg, auth: auth, layerGroup: lg}}

	req1 := httptest.NewRequest("GET", "http://localhost:12349/tiles/color/8/12/32", nil).WithContext(pkg.BackgroundContext())
	req1.SetPathValue("layer", "color")
	req1.SetPathValue("z", "8")
	req1.SetPathValue("x", "12")
	req1.SetPathValue("y", "32")

	w1 := httptest.NewRecorder()
	handler.ServeHTTP(w1, req1)
	resp := w1.Result()
	fmt.Printf("Header %v\n", resp.Header)
	body, err := io.ReadAll(resp.Body)
	assert.NoError(t, err)
	img, _ := images.GetStaticImage(images.KeyImageUnauthorized)

	assert.Equal(t, 401, resp.StatusCode)
	assert.Equal(t, *img, body)
	assert.NotNil(t, resp.Header["X-Error-Message"])
}<|MERGE_RESOLUTION|>--- conflicted
+++ resolved
@@ -37,7 +37,7 @@
 func configToEntities(cfg config.Config) (*layer.LayerGroup, authentication.Authentication, error) {
 	cache, err1 := cache.ConstructCache(cfg.Cache, cfg.Error.Messages)
 	auth, err2 := authentication.ConstructAuth(cfg.Authentication, cfg.Error.Messages)
-	layerGroup, err3 := layer.ConstructLayerGroup(cfg, cfg.Layers, cache)
+	layerGroup, err3 := layer.ConstructLayerGroup(cfg, cfg.Layers, cache, nil)
 
 	return layerGroup, auth, errors.Join(err1, err2, err3)
 }
@@ -52,11 +52,7 @@
 	var cache cache.Cache
 	auth = authentications.Noop{}
 	cache = caches.Noop{}
-<<<<<<< HEAD
-	lg, err := layer.ConstructLayerGroup(cfg, cfg.Layers, cache)
-=======
-	lg, err := layers.ConstructLayerGroup(cfg, cfg.Layers, cache, nil)
->>>>>>> d460aaef
+	lg, err := layer.ConstructLayerGroup(cfg, cfg.Layers, cache, nil)
 	assert.NoError(t, err)
 
 	handler := tileHandler{defaultHandler{config: &cfg, auth: auth, layerGroup: lg}}
@@ -111,11 +107,7 @@
 	var cache cache.Cache
 	auth = authentications.Noop{}
 	cache = caches.Noop{}
-<<<<<<< HEAD
-	lg, err := layer.ConstructLayerGroup(cfg, cfg.Layers, cache)
-=======
-	lg, err := layers.ConstructLayerGroup(cfg, cfg.Layers, cache, nil)
->>>>>>> d460aaef
+	lg, err := layer.ConstructLayerGroup(cfg, cfg.Layers, cache, nil)
 	assert.NoError(t, err)
 
 	handler := tileHandler{defaultHandler{config: &cfg, auth: auth, layerGroup: lg}}
@@ -150,11 +142,7 @@
 	var cache cache.Cache
 	auth = authentications.Noop{}
 	cache = caches.Noop{}
-<<<<<<< HEAD
-	lg, err := layer.ConstructLayerGroup(cfg, cfg.Layers, cache)
-=======
-	lg, err := layers.ConstructLayerGroup(cfg, cfg.Layers, cache, nil)
->>>>>>> d460aaef
+	lg, err := layer.ConstructLayerGroup(cfg, cfg.Layers, cache, nil)
 	assert.NoError(t, err)
 
 	handler := tileHandler{defaultHandler{config: &cfg, auth: auth, layerGroup: lg}}
@@ -222,11 +210,7 @@
     }`
 
 	cache := caches.Noop{}
-<<<<<<< HEAD
-	lg, err := layer.ConstructLayerGroup(cfg, cfg.Layers, cache)
-=======
-	lg, err := layers.ConstructLayerGroup(cfg, cfg.Layers, cache, nil)
->>>>>>> d460aaef
+	lg, err := layer.ConstructLayerGroup(cfg, cfg.Layers, cache, nil)
 	assert.NoError(t, err)
 
 	authO, err := authentication.ConstructAuth(auth, cfg.Error.Messages)
